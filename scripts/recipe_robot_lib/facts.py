#!/usr/bin/python
# This Python file uses the following encoding: utf-8

# Recipe Robot
# Copyright 2015 Elliot Jordan, Shea G. Craig, and Eldon Ahrold
#
# Licensed under the Apache License, Version 2.0 (the "License");
# you may not use this file except in compliance with the License.
# You may obtain a copy of the License at
#
#     http://www.apache.org/licenses/LICENSE-2.0
#
# Unless required by applicable law or agreed to in writing, software
# distributed under the License is distributed on an "AS IS" BASIS,
# WITHOUT WARRANTIES OR CONDITIONS OF ANY KIND, either express or implied.
# See the License for the specific language governing permissions and
# limitations under the License.


"""
facts.py

Facts is a dictionary-like object that defines recipe-robot specific
MutableSequnces; NotifyingList and NoisyNotifyingList.

The NotifyingList is used to post a NSNotification whenever a value is
set or inserted.

The NoisyNotifyingList posts NSNotifications under the same conditions,
but also robo_prints the message as well.
"""


from collections import MutableMapping, MutableSequence

# pylint: disable=no-name-in-module
from Foundation import (NSDistributedNotificationCenter,
                        NSNotificationDeliverImmediately)
# pylint: enable=no-name-in-module

from .tools import (LogLevel, robo_print)


class Facts(MutableMapping):
    """Dictionary-like object for holding all of recipe-robot's data."""

    def __init__(self):
        """Set up a Fact instance with required list-like objects."""
        self._dict = {"errors": NoisyNotifyingList("errors"),
                      "reminders": NoisyNotifyingList("reminders"),
                      "warnings": NoisyNotifyingList("warnings"),
                      "recipes": NotifyingList("recipes"),
                      "icons": NotifyingList("icons"),}

    def __getitem__(self, key):
        return self._dict[key]

    def __setitem__(self, key, val):
        self._dict[key] = val

    def __delitem__(self, key):
        if key in self:
            del self._dict[key]

    def __iter__(self):
        for key in self._dict:
            yield key

    def __len__(self):
        return len(self._dict)

    def __repr__(self):
        return self._dict.__repr__()

class NotifyingList(MutableSequence):
    """A list that robo_prints and sends NSNotifications on changes"""

    def __init__(self, message_type, iterable=None):
        """Set up NotifyingList for use.

        Args:
            message_type: String name appended to message identifier.
            iterable: Optional iterable to use to fill the instance.
        """
        # NSDistributedNotificationCenter is the NotificationCenter
        # that allows messages to be sent between applications.
        self.notification_center = (
            NSDistributedNotificationCenter.defaultCenter())
        self.message_type = message_type
        if iterable:
            self._list = iterable
        else:
            self._list = []

    def __getitem__(self, index):
        return self._list[index]

    def __setitem__(self, index, val):
        """Set val at index, and send a notification with that val."""
        self._list[index] = val
        self._respond_to_item_setting(val)

    def __delitem__(self, index):
        del self._list[index]

    def __len__(self):
        return len(self._list)

<<<<<<< HEAD
    def insert(self, index, val):
        self._list.insert(index, val)
        self._respond_to_item_setting(val)
=======
    def insert(self, index, item):
        """Insert val before index, and send a notification with val."""
        self._list.insert(index, item)
        self._respond_to_item_setting(item)
>>>>>>> f04929a9

    def _respond_to_item_setting(self, message):
        """Send a notification that an item has been set."""
        self._send_notification(self.message_type, message)

    def _send_notification(self, name, message):
        """Send an NSNotification to our stored center."""
        userInfo = {"message": str(message)}  # pylint: disable=invalid-name
        self.notification_center.postNotificationName_object_userInfo_options_(
            "com.elliotjordan.recipe-robot.dnc.%s" % name,
            None,
            userInfo,
            NSNotificationDeliverImmediately)

    def __repr__(self):
        return self._list.__repr__()


class NoisyNotifyingList(NotifyingList):
    """A NotifyingList that robo_prints when updated."""

    def _respond_to_item_setting(self, message):
        """Notify that an item has been set, and robo_print it."""
        self._send_notification(self.message_type, message)
        log_level = LogLevel.__getattribute__(
            LogLevel, self.message_type.rstrip("s").upper())
        robo_print(message, log_level)<|MERGE_RESOLUTION|>--- conflicted
+++ resolved
@@ -106,16 +106,10 @@
     def __len__(self):
         return len(self._list)
 
-<<<<<<< HEAD
-    def insert(self, index, val):
-        self._list.insert(index, val)
-        self._respond_to_item_setting(val)
-=======
     def insert(self, index, item):
         """Insert val before index, and send a notification with val."""
         self._list.insert(index, item)
         self._respond_to_item_setting(item)
->>>>>>> f04929a9
 
     def _respond_to_item_setting(self, message):
         """Send a notification that an item has been set."""
